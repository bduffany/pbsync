package main

import (
	"crypto/md5"
	"encoding/hex"
	"flag"
	"fmt"
	"io/ioutil"
	"os"
	"os/user"
	"path/filepath"
	"regexp"
	"strings"

	"github.com/bazelbuild/buildtools/build"
)

const (
	goProtoLibrary = "go_proto_library"
	tsProtoLibrary = "ts_proto_library"
)

var (
	dirs = flag.String("dirs", "", "Bazel workspaces to process")

	githubRepoRe = regexp.MustCompile(`^github.com/(.+?)/(.+?)/`)
)

type languageProtoRule struct {
	kind, name, protoRuleName, importPath string
}

func (r *languageProtoRule) getLinkAndTarget(workspaceRoot, protoFile string) (string, string, error) {
	protoFileRelPath := strings.TrimPrefix(protoFile, workspaceRoot)
	switch r.kind {
	case goProtoLibrary:
		workspaceRelativePath := githubRepoRe.ReplaceAllLiteralString(r.importPath, "")
		if workspaceRelativePath == r.importPath {
			return "", "", fmt.Errorf("could not figure out workspace relative path for import %q", r.importPath)
		}

		protoFileBasename := filepath.Base(protoFile)

		linkSrcDir := filepath.Join(workspaceRoot, workspaceRelativePath)
		if err := os.MkdirAll(linkSrcDir, 0700); err != nil {
			return "", "", fmt.Errorf("could not make directory %q: %v", linkSrcDir, err)
		}
		linkSrcFile := strings.TrimSuffix(protoFileBasename, ".proto") + ".pb.go"
		linkSrc := filepath.Join(linkSrcDir, linkSrcFile)

		genProtoAbsPath := filepath.Join(workspaceRoot, "bazel-bin", filepath.Dir(protoFileRelPath), r.name+"_", r.importPath, linkSrcFile)

		return linkSrc, genProtoAbsPath, nil
	case tsProtoLibrary:
		linkSrc := filepath.Join(workspaceRoot, filepath.Dir(protoFileRelPath), r.name + ".d.ts")
		genProtoAbsPath := filepath.Join(workspaceRoot, "bazel-bin", filepath.Dir(protoFileRelPath), r.name+".d.ts")
		return linkSrc, genProtoAbsPath, nil
	}
	return "", "", fmt.Errorf("unknown proto rule kind %q", r.kind)
}

type parsedBuildFile struct {
	protoFileToRule           map[string]string
	protoRuleToLangProtoRules map[string][]languageProtoRule
}

func (b *parsedBuildFile) getLangProtoRulesForProto(protoFile string) ([]languageProtoRule, bool) {
	basename := filepath.Base(protoFile)
	protoRule, ok := b.protoFileToRule[basename]
	if !ok {
		return nil, false
	}
	langRules, ok := b.protoRuleToLangProtoRules[protoRule]
	if !ok {
		return nil, false
	}
	return langRules, true
}

func parseBuildFile(buildFilePath string) (*parsedBuildFile, error) {
	buildFileContents, err := ioutil.ReadFile(buildFilePath)
	if err != nil {
		return nil, fmt.Errorf("could not read BUILD file %q: %v", buildFilePath, err)
	}
	buildFile, err := build.ParseBuild(filepath.Base(buildFilePath), buildFileContents)
	if err != nil {
		return nil, fmt.Errorf("could not parse BUILD file %q: %v", buildFilePath, err)
	}

	protoFileToRule := make(map[string]string)

	protoRules := buildFile.Rules("proto_library")
	for _, r := range protoRules {
		srcs := r.AttrStrings("srcs")
		if srcs == nil {
			return nil, fmt.Errorf("%s: proto rule %q does not have have srcs", buildFilePath, r.Name())
		}
		for _, src := range srcs {
			if protoFileToRule[src] != "" {
				return nil, fmt.Errorf("%s: src file %q appears in multiple proto rules", buildFilePath, src)
			}
			protoFileToRule[src] = r.Name()
		}
	}

	protoRuleToLangProtoRules := make(map[string][]languageProtoRule)

	goProtoRules := buildFile.Rules("")
	for _, r := range goProtoRules {
		if r.Kind() != goProtoLibrary && r.Kind() != tsProtoLibrary {
			continue
		}

		protoRule := r.AttrString("proto")
		if protoRule == "" {
			return nil, fmt.Errorf("%s: go proto rule %q missing proto attribute", buildFilePath, r.Name())
		}
		if !strings.HasPrefix(protoRule, ":") {
			return nil, fmt.Errorf("%s: go proto rule %q has unsupported proto reference: %s", buildFilePath, r.Name(), protoRule)
		}

		importPath := ""
		if r.Kind() == goProtoLibrary {
			importPath = r.AttrString("importpath")
			if importPath == "" {
				return nil, fmt.Errorf("%s: go proto rule %q missing importpath attribute", buildFilePath, r.Name())
			}
		}

		protoRuleName := protoRule[1:]
		langProtoRule := languageProtoRule{
			kind:          r.Kind(),
			name:          r.Name(),
			protoRuleName: protoRule[1:],
			importPath:    importPath,
		}
		protoRuleToLangProtoRules[protoRuleName] = append(protoRuleToLangProtoRules[protoRuleName], langProtoRule)
	}

	return &parsedBuildFile{
		protoFileToRule:           protoFileToRule,
		protoRuleToLangProtoRules: protoRuleToLangProtoRules,
	}, nil
}

type result struct {
	created  int
	upToDate int
}

func processProtoFile(workspaceRoot string, protoFile string, buildFile *parsedBuildFile, result *result) error {
	langRules, ok := buildFile.getLangProtoRulesForProto(protoFile)
	if !ok {
		return fmt.Errorf("could not figure out go proto rule for %q", protoFile)
	}

	for _, langRule := range langRules {
		link, linkTarget, err := langRule.getLinkAndTarget(workspaceRoot, protoFile)
		if err != nil {
			return err
		}

		s, err := os.Lstat(link)
		if err == nil {
			if s.Mode()&os.ModeSymlink == 0 {
				return fmt.Errorf("%s already exists and is not a symlink", link)
			}
			existingTarget, err := os.Readlink(link)
			if err != nil {
				return fmt.Errorf("could not read symlink %q: %v", link, err)
			}
			// cautious for now but we should probably just overwrite the symlink
			if existingTarget != linkTarget {
				return fmt.Errorf("symlink %s already exists and points to a different location", link)
			}
			result.upToDate++
		} else {
			if err := os.Symlink(linkTarget, link); err != nil {
				return fmt.Errorf("could not create symlink from %q to %q: %v", linkTarget, link, err)
			}
			fmt.Printf("Created symlink for %s\n", protoFile)
			result.created++
		}
	}
	return nil
}

func processWorkspace(workspaceRoot string) (*result, error) {
	fmt.Printf("Processing directory %s\n", workspaceRoot)

	_, err := os.Stat(filepath.Join(workspaceRoot, "WORKSPACE"))
	if err != nil {
		return nil, fmt.Errorf("%q does not appear to be a Bazel workspace (no WORKSPACE file): %s", workspaceRoot, err)
	}
	var protoFiles []string
	err = filepath.Walk(workspaceRoot, func(path string, info os.FileInfo, err error) error {
		if !strings.HasSuffix(path, ".proto") {
			return nil
		}
		if err != nil {
			return err
		}
		protoFiles = append(protoFiles, path)
		return nil
	})
	if err != nil {
		return nil, err
	}

	result := &result{}

	buildFiles := make(map[string]*parsedBuildFile)

	homeDir, err := os.UserHomeDir()
	if err != nil {
		return nil, err
	}
	currentUser, err := user.Current()
	if err != nil {
		return nil, err
	}
	workspaceHash := md5.Sum([]byte(workspaceRoot))
	bazelBin := filepath.Join(homeDir, ".cache", "bazel", "_bazel_"+currentUser.Username, hex.EncodeToString(workspaceHash[:]), "execroot", "buildbuddy", "bazel-out", "k8-fastbuild", "bin")

	for _, protoFile := range protoFiles {
		// For now only support build files named "BUILD".
		buildFilePath := filepath.Join(filepath.Dir(protoFile), "BUILD")
		// Ignore protos that are not in bazel packages.
		if _, err := os.Stat(buildFilePath); err != nil {
			continue
		}
		buildFile := buildFiles[buildFilePath]
		if buildFile == nil {
			buildFile, err = parseBuildFile(buildFilePath)
			if err != nil {
				return nil, fmt.Errorf("could not parse BUILD file %q: %v", buildFilePath, err)
			}
			buildFiles[buildFilePath] = buildFile
		}

		if err := processProtoFile(workspaceRoot, protoFile, buildFile, result); err != nil {
			return nil, err
		}

<<<<<<< HEAD
		protoFileBasename := filepath.Base(protoFile)

		linkSrcDir := filepath.Join(workspaceRoot, workspaceRelativePath)
		if err := os.MkdirAll(linkSrcDir, 0700); err != nil {
			return nil, fmt.Errorf("could not make directory %q: %v", linkSrcDir, err)
		}
		linkSrcFile := strings.TrimSuffix(protoFileBasename, ".proto") + ".pb.go"
		linkSrc := filepath.Join(linkSrcDir, linkSrcFile)

		protoFileRelPath := strings.TrimPrefix(protoFile, workspaceRoot)
		genProtoAbsPath := filepath.Join(bazelBin, filepath.Dir(protoFileRelPath), goRule.name+"_", goRule.importPath, linkSrcFile)
		s, err := os.Lstat(linkSrc)
		if err == nil {
			if s.Mode()&os.ModeSymlink == 0 {
				return nil, fmt.Errorf("%s already exists and is not a symlink", linkSrc)
			}
			existingTarget, err := os.Readlink(linkSrc)
			if err != nil {
				return nil, fmt.Errorf("could not read symlink %q: %v", linkSrc, err)
			}
			if existingTarget != genProtoAbsPath {
				if err := os.Remove(linkSrc); err != nil {
					return nil, err
				}
			} else {
				result.upToDate++
				continue
			}
		}
		if err := os.Symlink(genProtoAbsPath, linkSrc); err != nil {
			return nil, fmt.Errorf("could not create symlink from %q to %q: %v", genProtoAbsPath, linkSrc, err)
		}
		fmt.Printf("Created symlink for %s\n", protoFile)
		result.created++
=======
>>>>>>> f5542b40
	}
	return result, nil
}

func main() {
	flag.Parse()

	if *dirs == "" {
		fmt.Printf("Please specify --dirs")
		os.Exit(1)
	}

	for _, dir := range strings.Split(*dirs, ",") {
		result, err := processWorkspace(dir)
		if err != nil {
			fmt.Printf("Could not process workspace %s: %v\n", dir, err)
			os.Exit(1)
		}
		fmt.Printf("SYMLINKS CREATED: %d, UP TO DATE: %d\n", result.created, result.upToDate)
	}
}<|MERGE_RESOLUTION|>--- conflicted
+++ resolved
@@ -8,6 +8,7 @@
 	"io/ioutil"
 	"os"
 	"os/user"
+	"path"
 	"path/filepath"
 	"regexp"
 	"strings"
@@ -31,7 +32,19 @@
 }
 
 func (r *languageProtoRule) getLinkAndTarget(workspaceRoot, protoFile string) (string, string, error) {
+	homeDir, err := os.UserHomeDir()
+	if err != nil {
+		return "", "", err
+	}
+	currentUser, err := user.Current()
+	if err != nil {
+		return "", "", err
+	}
+	workspaceHash := md5.Sum([]byte(path.Clean(workspaceRoot)))
+	bazelBin := filepath.Join(homeDir, ".cache", "bazel", "_bazel_"+currentUser.Username, hex.EncodeToString(workspaceHash[:]), "execroot", "buildbuddy", "bazel-out", "k8-fastbuild", "bin")
+
 	protoFileRelPath := strings.TrimPrefix(protoFile, workspaceRoot)
+
 	switch r.kind {
 	case goProtoLibrary:
 		workspaceRelativePath := githubRepoRe.ReplaceAllLiteralString(r.importPath, "")
@@ -48,12 +61,12 @@
 		linkSrcFile := strings.TrimSuffix(protoFileBasename, ".proto") + ".pb.go"
 		linkSrc := filepath.Join(linkSrcDir, linkSrcFile)
 
-		genProtoAbsPath := filepath.Join(workspaceRoot, "bazel-bin", filepath.Dir(protoFileRelPath), r.name+"_", r.importPath, linkSrcFile)
+		genProtoAbsPath := filepath.Join(bazelBin, filepath.Dir(protoFileRelPath), r.name+"_", r.importPath, linkSrcFile)
 
 		return linkSrc, genProtoAbsPath, nil
 	case tsProtoLibrary:
 		linkSrc := filepath.Join(workspaceRoot, filepath.Dir(protoFileRelPath), r.name + ".d.ts")
-		genProtoAbsPath := filepath.Join(workspaceRoot, "bazel-bin", filepath.Dir(protoFileRelPath), r.name+".d.ts")
+		genProtoAbsPath := filepath.Join(bazelBin, filepath.Dir(protoFileRelPath), r.name+".d.ts")
 		return linkSrc, genProtoAbsPath, nil
 	}
 	return "", "", fmt.Errorf("unknown proto rule kind %q", r.kind)
@@ -211,17 +224,6 @@
 
 	buildFiles := make(map[string]*parsedBuildFile)
 
-	homeDir, err := os.UserHomeDir()
-	if err != nil {
-		return nil, err
-	}
-	currentUser, err := user.Current()
-	if err != nil {
-		return nil, err
-	}
-	workspaceHash := md5.Sum([]byte(workspaceRoot))
-	bazelBin := filepath.Join(homeDir, ".cache", "bazel", "_bazel_"+currentUser.Username, hex.EncodeToString(workspaceHash[:]), "execroot", "buildbuddy", "bazel-out", "k8-fastbuild", "bin")
-
 	for _, protoFile := range protoFiles {
 		// For now only support build files named "BUILD".
 		buildFilePath := filepath.Join(filepath.Dir(protoFile), "BUILD")
@@ -242,43 +244,6 @@
 			return nil, err
 		}
 
-<<<<<<< HEAD
-		protoFileBasename := filepath.Base(protoFile)
-
-		linkSrcDir := filepath.Join(workspaceRoot, workspaceRelativePath)
-		if err := os.MkdirAll(linkSrcDir, 0700); err != nil {
-			return nil, fmt.Errorf("could not make directory %q: %v", linkSrcDir, err)
-		}
-		linkSrcFile := strings.TrimSuffix(protoFileBasename, ".proto") + ".pb.go"
-		linkSrc := filepath.Join(linkSrcDir, linkSrcFile)
-
-		protoFileRelPath := strings.TrimPrefix(protoFile, workspaceRoot)
-		genProtoAbsPath := filepath.Join(bazelBin, filepath.Dir(protoFileRelPath), goRule.name+"_", goRule.importPath, linkSrcFile)
-		s, err := os.Lstat(linkSrc)
-		if err == nil {
-			if s.Mode()&os.ModeSymlink == 0 {
-				return nil, fmt.Errorf("%s already exists and is not a symlink", linkSrc)
-			}
-			existingTarget, err := os.Readlink(linkSrc)
-			if err != nil {
-				return nil, fmt.Errorf("could not read symlink %q: %v", linkSrc, err)
-			}
-			if existingTarget != genProtoAbsPath {
-				if err := os.Remove(linkSrc); err != nil {
-					return nil, err
-				}
-			} else {
-				result.upToDate++
-				continue
-			}
-		}
-		if err := os.Symlink(genProtoAbsPath, linkSrc); err != nil {
-			return nil, fmt.Errorf("could not create symlink from %q to %q: %v", genProtoAbsPath, linkSrc, err)
-		}
-		fmt.Printf("Created symlink for %s\n", protoFile)
-		result.created++
-=======
->>>>>>> f5542b40
 	}
 	return result, nil
 }
